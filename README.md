--- conflicted
+++ resolved
@@ -12,12 +12,8 @@
 - Control RGB LED matrix panels connected to Raspberry Pi GPIO
 - Web-based configuration interface
 - Text scrolling with customizable speed and colors
-<<<<<<< HEAD
 - Image support including keyframe animations
-- Two driver options: native Rust or C++ binding
-=======
 - Two driver options: native Rust (recommended) or C++ binding
->>>>>>> 0d8d2013
 - Support for various LED matrix panel configurations
 
 ## Quick Install
